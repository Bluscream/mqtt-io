import yaml

CONFIG_SCHEMA = yaml.safe_load(
    """
mqtt:
  type: dict
  required: yes
  schema:
    host:
      type: string
      empty: no
      required: no
      default: localhost
    port:
      type: integer
      min: 1
      max: 65535
      required: no
      default: 1883
    user:
      type: string
      required: no
      default: ""
    password:
      type: string
      required: no
      default: ""
    client_id:
      type: string
      required: no
      default: ""
    topic_prefix:
      type: string
      required: no
      default: ""
      coerce: rstrip_slash
    protocol:
      type: string
      required: no
      empty: no
      coerce: tostring
      default: "3.1.1"
      allowed:
        - "3.1"
        - "3.1.1"
    status_topic:
      type: string
      required: no
      default: status
    status_payload_running:
      type: string
      required: no
      default: running
    status_payload_stopped:
      type: string
      required: no
      default: stopped
    status_payload_dead:
      type: string
      required: no
      default: dead
    tls:
      type: dict
      required: no
      schema:
        enabled:
          type: boolean
          required: yes
        ca_certs:
          type: string
          required: no
        certfile:
          type: string
          required: no
        keyfile:
          type: string
          required: no
        cert_reqs:
          type: string
          required: no
          allowed:
            - CERT_NONE
            - CERT_OPTIONAL
            - CERT_REQUIRED
          default: CERT_REQUIRED
        tls_version:
          type: string
          required: no
        ciphers:
          type: string
          required: no
        insecure:
          type: boolean
          required: no
          default: false

gpio_modules:
  type: list
  required: no
  default: []
  schema:
    type: dict
    allow_unknown: yes
    schema:
      name:
        type: string
        required: yes
        empty: no
      module:
        type: string
        required: yes
        empty: no
      cleanup:
        type: boolean
        required: no
        default: yes

sensor_modules:
  type: list
  required: no
  default: []
  schema:
    type: dict
    allow_unknown: yes
    schema:
      name:
        type: string
        required: yes
        empty: no
      module:
        type: string
        required: yes
        empty: no
      cleanup:
        type: boolean
        required: no
        default: yes

digital_inputs:
  type: list
  required: no
  default: []
  schema:
    type: dict
    schema:
      name:
        type: string
        required: yes
        empty: no
      module:
        type: string
        required: yes
        empty: no
      pin:
        type: integer
        required: yes
        min: 0
      on_payload:
        type: string
        required: yes
        empty: no
      off_payload:
        type: string
        required: yes
        empty: no
      pullup:
        type: boolean
        required: no
        default: no
      pulldown:
        type: boolean
        required: no
        default: no
      retain:
        type: boolean
        required: no
        default: no

digital_outputs:
  type: list
  required: no
  default: []
  schema:
    type: dict
    schema:
      name:
        type: string
        required: yes
      module:
        type: string
        required: yes
      pin:
        type: integer
        required: yes
        min: 0
      on_payload:
        type: string
        required: no
        empty: no
      off_payload:
        type: string
        required: no
        empty: no
      inverted:
        type: boolean
        required: no
        default: no
      initial:
        type: string
        required: no
        allowed:
          - high
          - low
      retain:
        type: boolean
        required: no
        default: no

sensor_inputs:
  type: list
  required: no
  default: []
  schema:
    type: dict
    schema:
      name:
        type: string
        required: yes
        empty: no
      module:
        type: string
        required: yes
        empty: no
      retain:
        type: boolean
        required: no
        default: no
      interval:
        type: integer
        required: no
        default: 60
        min: 1
      digits:
        type: integer
        required: no
        default: 2
        min: 0

<<<<<<< HEAD
""")
=======
"""
)
>>>>>>> de1bebe9
<|MERGE_RESOLUTION|>--- conflicted
+++ resolved
@@ -245,10 +245,5 @@
         required: no
         default: 2
         min: 0
-
-<<<<<<< HEAD
-""")
-=======
 """
-)
->>>>>>> de1bebe9
+)