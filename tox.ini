--- conflicted
+++ resolved
@@ -12,13 +12,4 @@
     make
 commands =
     make schema
-<<<<<<< HEAD
-    py.test -m "not hw_raspberrypi and not mqtt"
-
-[testenv:flake8]
-commands =
-    make schema
-    flake8 pi_mqtt_gpio
-=======
-    py.test
->>>>>>> 77e5dbda
+    py.test -m "not hw_raspberrypi and not mqtt"